--- conflicted
+++ resolved
@@ -227,21 +227,12 @@
 
 ```
 legacy2modern/
-<<<<<<< HEAD
-├── engine/                  # Core engine components
-│   ├── agents/              # LLM agent system
-│   ├── cli/                 # Modern CLI interface
-│   └── modernizers/         # Language-specific modernizers
-│       ├── cobol_system/    # COBOL transpilation
-│       └── static_site/     # Website modernization
-=======
 ├── engine/                    # Core engine components
 │   ├── agents/               # LLM agent system
 │   ├── cli/                  # Modern CLI interface
 │   └── modernizers/          # Language-specific modernizers
 │       ├── cobol_system/     # COBOL transpilation
 │       └── static_site/      # Website modernization
->>>>>>> 5ef86e9a
 ├── examples/
 │   ├── cobol/               # Sample COBOL programs
 │   └── website/             # Sample legacy websites
