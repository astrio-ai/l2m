--- conflicted
+++ resolved
@@ -43,7 +43,6 @@
 ### Basic Usage
 
 #### Command Line Interface (CLI)
-<<<<<<< HEAD
 
 The easiest way to run the modernization pipeline is through the CLI:
 
@@ -102,67 +101,6 @@
 
 **Example Output:**
 ```
-======================================================================
-Starting batch modernization of 15 file(s)
-======================================================================
-Output directory: data/output
-Delay between files: 10.0s
-Continue on error: True
-----------------------------------------------------------------------
-
-[████████░░░░░░░░] 20% (3/15) | ETA: 45 minutes | [3/15] Processing COACTUPC.cbl (4237 lines)... Translating...
-
-======================================================================
-BATCH MODERNIZATION SUMMARY
-======================================================================
-Total files processed: 15
-Successful: 12 (80.0%)
-Failed: 3 (20.0%)
-Total duration: 2h 15m 30s
-...
-=======
-
-The easiest way to run the modernization pipeline is through the CLI:
-
-```bash
-# Activate virtual environment (if not already activated)
-source .venv/bin/activate
-
-# Run modernization on a COBOL file
-python -m src.main <path_to_cobol_file>
-
-# Example:
-python -m src.main data/hello/HELLO.cbl
-```
-
-The pipeline will:
-1. Analyze the COBOL code structure
-2. Translate it to modern Python
-3. Review the translated code
-4. Generate unit tests
-5. Refactor for best practices
-6. Save the generated Python file and test file to `data/output/`
-
-**Output:**
-- Generated Python file: `data/output/<filename>.py`
-- Generated test file: `data/output/test_<filename>.py`
-
-#### Programmatic Usage
-
-You can also use the pipeline programmatically:
-
-```python
-import asyncio
-from src.workflows.modernization_pipeline import ModernizationPipeline
-
-async def main():
-    pipeline = ModernizationPipeline()
-    result = await pipeline.run("data/samples/sample1.cbl", save_files=True)
-    print(result)
-
-if __name__ == "__main__":
-    asyncio.run(main())
->>>>>>> 6ec91522
 ```
 
 ## Agents
