"""
Modern CLI Interface for Legacy2Modern

A beautiful, interactive command-line interface similar to Gemini CLI
that provides an intuitive way to transpile legacy code to modern languages.
"""

import os
import sys
import asyncio
from pathlib import Path
from typing import Optional, List
import json

try:
    import click
except ImportError:
    click = None

try:
    import typer
except ImportError:
    typer = None

from rich.console import Console
from rich.panel import Panel
from rich.text import Text
from rich.prompt import Prompt, Confirm
from rich.table import Table
from rich.progress import Progress, SpinnerColumn, TextColumn
from rich.syntax import Syntax
from rich.layout import Layout
from rich.live import Live
from rich.align import Align

try:
    from prompt_toolkit import PromptSession
    from prompt_toolkit.completion import WordCompleter
    from prompt_toolkit.styles import Style
except ImportError:
    PromptSession = None
    WordCompleter = None
    Style = None

# Add the project root to sys.path
sys.path.insert(0, os.path.abspath(os.path.join(os.path.dirname(__file__), "../..")))

from engine.modernizers.cobol_system.transpilers.hybrid_transpiler import HybridTranspiler
from engine.modernizers.static_site.transpilers.transpiler import StaticSiteTranspiler as WebsiteTranspiler
from engine.modernizers.static_site.transpilers.agent import WebsiteAgent
from engine.modernizers.cobol_system.transpilers.llm_augmentor import LLMConfig
from engine.agents.agent import LLMAgent


class Legacy2ModernCLI:
    """Modern CLI interface for Legacy2Modern transpilation engine."""
    
    def __init__(self):
        self.console = Console()
        self.session = PromptSession() if PromptSession else None
        self.llm_config = None
        self.hybrid_transpiler = None
        self.website_transpiler = None
        self.website_modernizer = None
        self.llm_agent = None
        
    def display_banner(self):
        """Display the Legacy2Modern banner with pixel-art style similar to Gemini."""
        
        # Create a minimalist banner similar to Gemini's style
        banner_art = """
██╗     ███████╗ ██████╗  █████╗  ██████╗██╗   ██╗██████╗ ███╗   ███╗ ██████╗ ██████╗ ███████╗██████╗ ███╗   ██╗
██║     ██╔════╝██╔════╝ ██╔══██╗██╔════╝╚██╗ ██╔╝╚════██╗████╗ ████║██╔═══██╗██╔══██╗██╔════╝██╔══██╗████╗  ██║
██║     █████╗  ██║  ███╗███████║██║      ╚████╔╝  █████╔╝██╔████╔██║██║   ██║██║  ██║█████╗  ██████╔╝██╔██╗ ██║
██║     ██╔══╝  ██║   ██║██╔══██║██║       ╚██╔╝  ██╔═══╝ ██║╚██╔╝██║██║   ██║██║  ██║██╔══╝  ██╔══██╗██║╚██╗██║
███████╗███████╗╚██████╔╝██║  ██║╚██████╗   ██║   ███████╗██║ ╚═╝ ██║╚██████╔╝██████╔╝███████╗██║  ██║██║ ╚████║
╚══════╝╚══════╝ ╚═════╝ ╚═╝  ╚═╝ ╚═════╝   ╚═╝   ╚══════╝╚═╝     ╚═╝ ╚═════╝ ╚═════╝ ╚══════╝╚═╝  ╚═╝╚═╝  ╚═══╝
"""
        
        # Create "Powered by Astrio" text with styling - centered and bigger
        powered_text = Text()
        powered_text.append("Powered by ", style="white")
        powered_text.append("Astrio", style="bold #0053D6")
        
        self.console.print(banner_art)
        # Center the text using Rich's built-in centering
        centered_text = Text("Powered by ", style="white") + Text("Astrio", style="bold #0053D6")
        self.console.print(centered_text, justify="center")
        self.console.print()  # Add padding under the text
        
    def display_tips(self):
        """Display helpful tips for getting started."""
        tips = [
            "💡 Transpile COBOL files to modern Python code",
            "💡 Modernize legacy websites (HTML + Bootstrap + jQuery + PHP)",
            "💡 Use natural language to describe your transformation needs", 
            "💡 Get AI-powered analysis and optimization suggestions",
            "💡 Type /help for more information"
        ]
        
        tip_text = "\n".join(tips)
        panel = Panel(
            tip_text,
            title="[bold #0053D6]Tips for getting started:[/bold #0053D6]",
            border_style="#0053D6",
            padding=(1, 2),
        )
        self.console.print(panel)
        
    def initialize_components(self):
        """Initialize all CLI components."""
        try:
            # Initialize LLM configuration
            self.llm_config = LLMConfig.from_env()
            
            # Initialize transpilers and agents
            self.hybrid_transpiler = HybridTranspiler(self.llm_config)
            self.website_transpiler = WebsiteTranspiler()
<<<<<<< HEAD
=======
            self.website_modernizer = WebsiteAgent()
>>>>>>> f250f70b
            self.llm_agent = LLMAgent(self.llm_config)
            return True
        except Exception as e:
            self.console.print(f"[#FF6B6B]Error initializing components: {e}[/#FF6B6B]")
            return False
            
    def get_status_info(self):
        """Get current status information."""
        status_items = []
        
        # Check if we're in a git repo
        try:
            import subprocess
            result = subprocess.run(['git', 'rev-parse', '--show-toplevel'], 
                                 capture_output=True, text=True)
            if result.returncode == 0:
                repo_path = Path(result.stdout.strip()).name
                status_items.append(f"📁 {repo_path}")
        except:
            pass
            
        # Check LLM availability
        if self.llm_config and (self.llm_config.api_key or self.llm_config.provider == "local"):
            status_items.append(f"🤖 {self.llm_config.provider} ({self.llm_config.model})")
        else:
            status_items.append("🤖 no LLM (see /docs)")

        return status_items
        
    def display_status(self):
        """Display status information at the bottom."""
        status_items = self.get_status_info()
        status_text = " • ".join(status_items)
        
        self.console.print(f"\n[dim]{status_text}[/dim]")
        
    def transpile_file(self, input_file: str, output_file: Optional[str] = None) -> bool:
        """Transpile a COBOL file to Python."""
        try:
            if not os.path.exists(input_file):
                self.console.print(f"[red]Error: File not found: {input_file}[/red]")
                return False
            
            # Create output file path if not provided
            if output_file is None:
                input_path = Path(input_file)
                # Create output directory
                output_dir = Path("output/modernized-python")
                output_dir.mkdir(parents=True, exist_ok=True)
                # Set output file path
                output_file = output_dir / input_path.with_suffix('.py').name
            
            with Progress(
                SpinnerColumn(),
                TextColumn("[progress.description]{task.description}"),
                console=self.console
            ) as progress:
                
                task = progress.add_task("Transpiling COBOL to Python...", total=None)
                
                # Read source code
                with open(input_file, 'r') as f:
                    source_code = f.read()
                
                # Transpile
                target_code = self.hybrid_transpiler.transpile_source(source_code, input_file)
                
                # Write output
                with open(output_file, 'w') as f:
                    f.write(target_code)
                
                progress.update(task, description="✅ Transpilation completed!")
                
            # Display results
            self.console.print(f"\n[#0053D6]✅ Successfully transpiled: {input_file} → {output_file}[/#0053D6]")
            
            # Show code preview
            self.show_code_preview(source_code, target_code)
            
            return True
            
        except Exception as e:
            self.console.print(f"[#FF6B6B]Error during transpilation: {e}[/#FF6B6B]")
            return False

    def transpile_website(self, input_file: str, output_dir: str, framework: str = 'react') -> bool:
        """Transpile a legacy website to modern framework."""
        try:
            if not os.path.exists(input_file):
                self.console.print(f"[red]Error: File not found: {input_file}[/red]")
                return False
            
            # Validate framework
            supported_frameworks = ['react', 'astro', 'nextjs']
            if framework not in supported_frameworks:
                self.console.print(f"[red]Error: Unsupported framework '{framework}'. Supported: {', '.join(supported_frameworks)}[/red]")
                return False
            
            with Progress(
                SpinnerColumn(),
                TextColumn("[progress.description]{task.description}"),
                console=self.console
            ) as progress:
                
                task = progress.add_task(f"Modernizing website to {framework.upper()}...", total=None)
                
                # Transpile website
                result = self.website_transpiler.transpile_website(
                    input_file, 
                    output_dir, 
                    framework
                )
                
                if result['success']:
                    progress.update(task, description="✅ Website modernization completed!")
                    
                    # Display results
                    self.console.print(f"\n[#0053D6]✅ Successfully modernized: {input_file} → {output_dir}[/#0053D6]")
                    self.console.print(f"[#0053D6]Framework: {framework.upper()}[/#0053D6]")
                    self.console.print(f"[#0053D6]Files generated: {result.get('files_generated', 0)}[/#0053D6]")
                    self.console.print(f"[#0053D6]Components: {result.get('components_count', 0)}[/#0053D6]")
                    self.console.print(f"[#0053D6]Pages: {result.get('pages_count', 0)}[/#0053D6]")
                    
                    # Show next steps
                    self.show_website_next_steps(output_dir, framework)
                    
                    return True
                else:
                    progress.update(task, description="❌ Modernization failed!")
                    self.console.print(f"[#FF6B6B]Error: {result.get('error', 'Unknown error')}[/#FF6B6B]")
                    return False
                    
        except Exception as e:
            self.console.print(f"[#FF6B6B]Error during website modernization: {e}[/#FF6B6B]")
            return False

    def analyze_website(self, input_file: str) -> bool:
        """Analyze a legacy website without generating code."""
        try:
            if not os.path.exists(input_file):
                self.console.print(f"[red]Error: File not found: {input_file}[/red]")
                return False
            
            with Progress(
                SpinnerColumn(),
                TextColumn("[progress.description]{task.description}"),
                console=self.console
            ) as progress:
                
                task = progress.add_task("Analyzing legacy website...", total=None)
                
                # Analyze website
                result = self.website_transpiler.analyze_website(input_file)
                
                if result['success']:
                    progress.update(task, description="✅ Analysis completed!")
                    
                    # Display analysis results
                    self.display_website_analysis(result)
                    
                    return True
                else:
                    progress.update(task, description="❌ Analysis failed!")
                    self.console.print(f"[#FF6B6B]Error: {result.get('error', 'Unknown error')}[/#FF6B6B]")
                    return False
                    
        except Exception as e:
            self.console.print(f"[#FF6B6B]Error during website analysis: {e}[/#FF6B6B]")
            return False

    def display_website_analysis(self, result: dict):
        """Display website analysis results."""
        analysis = result.get('analysis', {})
        
        # Create analysis table
        table = Table(title="Website Analysis Results")
        table.add_column("Metric", style="cyan")
        table.add_column("Value", style="green")
        
        # Add analysis data
        table.add_row("Complexity Score", str(analysis.get('complexity_score', 0)))
        table.add_row("Modernization Effort", analysis.get('modernization_effort', 'unknown').title())
        table.add_row("Recommendations", str(len(analysis.get('recommendations', []))))
        table.add_row("Risks", str(len(analysis.get('risks', []))))
        
        # Add framework detection
        frameworks = result.get('parsed_data', {}).get('frameworks', {})
        detected_frameworks = []
        for framework, detection in frameworks.items():
            if detection.get('detected'):
                version = detection.get('version', '')
                detected_frameworks.append(f"{framework.title()}{' ' + version if version else ''}")
        
        table.add_row("Detected Frameworks", ", ".join(detected_frameworks) if detected_frameworks else "None")
        
        self.console.print(table)
        
        # Show recommendations
        recommendations = analysis.get('recommendations', [])
        if recommendations:
            self.console.print("\n[bold cyan]Recommendations:[/bold cyan]")
            for i, rec in enumerate(recommendations[:5], 1):  # Show first 5
                self.console.print(f"{i}. {rec.get('description', '')}")
        
        # Show risks
        risks = analysis.get('risks', [])
        if risks:
            self.console.print("\n[bold red]Risks:[/bold red]")
            for i, risk in enumerate(risks[:3], 1):  # Show first 3
                self.console.print(f"{i}. {risk.get('description', '')}")

    def show_website_next_steps(self, output_dir: str, framework: str):
        """Show next steps for the modernized website."""
        self.console.print(f"\n[bold #0053D6]Next Steps:[/bold #0053D6]")
        self.console.print(f"1. Navigate to the project: [cyan]cd {output_dir}[/cyan]")
        self.console.print(f"2. Install dependencies: [cyan]npm install[/cyan]")
        self.console.print(f"3. Start development server: [cyan]npm run dev[/cyan]")
        self.console.print(f"4. Open in browser: [cyan]http://localhost:3000[/cyan]")
        self.console.print(f"\n[bold]Deployment:[/bold]")
        self.console.print(f"• Deploy to Netlify: [cyan]netlify deploy[/cyan]")
        self.console.print(f"• Deploy to Vercel: [cyan]vercel[/cyan]")
        self.console.print(f"• Deploy to GitHub Pages: [cyan]npm run build && gh-pages -d dist[/cyan]")
        
        # Offer to open in IDE
        self.console.print(f"\n[bold #0053D6]Quick Actions:[/bold #0053D6]")
        self.console.print(f"💻 Type '/open-ide {output_dir}' to open in your default IDE")
        self.console.print(f"🚀 Type '/start-dev {output_dir}' to start development server")
    
    def open_project_in_ide(self, project_path: str, ide: str = 'auto') -> bool:
        """Open project in IDE."""
        try:
            if not os.path.exists(project_path):
                self.console.print(f"[red]Error: Project path does not exist: {project_path}[/red]")
                return False
            
            with Progress(
                SpinnerColumn(),
                TextColumn("[progress.description]{task.description}"),
                console=self.console
            ) as progress:
                
                task = progress.add_task("Opening project in IDE...", total=None)
                
                # Open in IDE
                success = self.website_transpiler.open_in_ide(project_path, ide)
                
                if success:
                    progress.update(task, description="✅ Project opened in IDE!")
                    self.console.print(f"[#0053D6]✅ Opened project in IDE: {project_path}[/#0053D6]")
                    return True
                else:
                    progress.update(task, description="❌ Failed to open in IDE!")
                    self.console.print(f"[#FF6B6B]Error: Could not open project in IDE[/#FF6B6B]")
                    return False
                    
        except Exception as e:
            self.console.print(f"[#FF6B6B]Error opening project in IDE: {e}[/#FF6B6B]")
            return False
    
    def start_dev_server(self, project_path: str, framework: str = 'react') -> bool:
        """Start development server for the project."""
        try:
            if not os.path.exists(project_path):
                self.console.print(f"[red]Error: Project path does not exist: {project_path}[/red]")
                return False
            
            with Progress(
                SpinnerColumn(),
                TextColumn("[progress.description]{task.description}"),
                console=self.console
            ) as progress:
                
                task = progress.add_task(f"Starting {framework.upper()} development server...", total=None)
                
                # Start dev server
                success = self.website_transpiler.start_dev_server(project_path, framework)
                
                if success:
                    progress.update(task, description="✅ Development server started!")
                    self.console.print(f"[#0053D6]✅ Started {framework.upper()} development server[/#0053D6]")
                    self.console.print(f"[#0053D6]🌐 View at: http://localhost:3000[/#0053D6]")
                    return True
                else:
                    progress.update(task, description="❌ Failed to start dev server!")
                    self.console.print(f"[#FF6B6B]Error: Could not start development server[/#FF6B6B]")
                    return False
                    
        except Exception as e:
            self.console.print(f"[#FF6B6B]Error starting development server: {e}[/#FF6B6B]")
            return False
        
    def show_code_preview(self, source_code: str, target_code: str):
        """Show a preview of the source and target code."""
        layout = Layout()
        
        # Create source code panel
        source_syntax = Syntax(source_code, "cobol", theme="monokai", line_numbers=True)
        source_panel = Panel(source_syntax, title="[bold #0053D6]Source COBOL[/bold #0053D6]", width=60)
        
        # Create target code panel  
        target_syntax = Syntax(target_code, "python", theme="monokai", line_numbers=True)
        target_panel = Panel(target_syntax, title="[bold #0053D6]Generated Python[/bold #0053D6]", width=60)
        
        # Display side by side
        self.console.print("\n[bold]Code Preview:[/bold]")
        self.console.print(Panel.fit(
            f"{source_panel}\n{target_panel}",
            title="[bold]Transpilation Result[/bold]",
            border_style="#0053D6"
        ))
        
    def analyze_code(self, source_code: str, target_code: str):
        """Analyze the transpiled code."""
        if not self.llm_agent:
            self.console.print("[#FFA500]LLM analysis not available[/#FFA500]")
            return
            
        with Progress(
            SpinnerColumn(),
            TextColumn("[progress.description]{task.description}"),
            console=self.console
        ) as progress:
            
            task = progress.add_task("Analyzing code transformation...", total=None)
            
            # Perform analysis
            analysis_result = self.llm_agent.analyze_code(source_code, target_code, "cobol-python")
            review_result = self.llm_agent.review_code(target_code, "python")
            optimization_result = self.llm_agent.optimize_code(target_code, "python")
            
            progress.update(task, description="✅ Analysis completed!")
            
        # Display analysis results
        self.display_analysis_results(analysis_result, review_result, optimization_result)
        
    def display_analysis_results(self, analysis_result, review_result, optimization_result):
        """Display analysis results in a formatted table."""
        table = Table(title="[bold]Code Analysis Results[/bold]")
        table.add_column("Metric", style="#0053D6")
        table.add_column("Value", style="#0053D6")
        
        table.add_row("Complexity Score", f"{analysis_result.complexity_score:.2f}")
        table.add_row("Maintainability Score", f"{analysis_result.maintainability_score:.2f}")
        table.add_row("Review Confidence", f"{review_result.confidence:.2f}")
        table.add_row("Optimization Confidence", f"{optimization_result.confidence:.2f}")
        
        self.console.print(table)
        
        # Show suggestions if any
        if analysis_result.suggestions:
            self.console.print("\n[bold #FFA500]Suggestions:[/bold #FFA500]")
            for suggestion in analysis_result.suggestions:
                self.console.print(f"  • {suggestion}")
                
    def interactive_mode(self):
        """Run in interactive mode with natural language commands."""
        self.console.print("\n[bold]Interactive Mode[/bold]")
        self.console.print("Type your commands or questions. Type /help for available commands.")
        
        # Command completions
        completions = WordCompleter([
            '/help', '/transpile', '/analyze', '/optimize', '/exit', '/quit',
            'transpile', 'analyze', 'optimize', 'help', 'exit', 'quit'
        ]) if WordCompleter else None
        
        while True:
            try:
                # Get user input
                if self.session:
                    user_input = self.session.prompt(
                        "> ",
                        completer=completions
                    ).strip()
                else:
                    user_input = input("> ").strip()
                
                if not user_input:
                    continue
                    
                # Handle commands
                if user_input.startswith('/'):
                    self.handle_command(user_input[1:])
                else:
                    self.handle_natural_language(user_input)
                    
            except KeyboardInterrupt:
                self.console.print("\n[#FFA500]Use /exit to quit[/#FFA500]")
            except EOFError:
                break
                
    def handle_command(self, command: str):
        """Handle slash commands."""
        parts = command.split()
        cmd = parts[0].lower()
        
        if cmd == 'help':
            self.show_help()
        elif cmd == 'transpile':
            if len(parts) < 2:
                self.console.print("[red]Usage: /transpile <filename>[/red]")
            else:
                self.transpile_file(parts[1])
        elif cmd == 'analyze':
            if len(parts) < 2:
                self.console.print("[red]Usage: /analyze <filename>[/red]")
            else:
                self.analyze_file(parts[1])
        elif cmd == 'modernize':
            if len(parts) < 3:
                self.console.print("[red]Usage: /modernize <input_file> <output_dir> [framework][/red]")
                self.console.print("[red]Frameworks: react, astro, nextjs[/red]")
            else:
                framework = parts[3] if len(parts) > 3 else 'react'
                self.transpile_website(parts[1], parts[2], framework)
        elif cmd == 'modernize-llm':
            if len(parts) < 3:
                self.console.print("[red]Usage: /modernize-llm <input_file> <output_dir>[/red]")
                self.console.print("[red]Uses LLM to generate React TypeScript components[/red]")
            else:
                self.transpile_website_llm(parts[1], parts[2])
        elif cmd == 'analyze-website':
            if len(parts) < 2:
                self.console.print("[red]Usage: /analyze-website <filename>[/red]")
            else:
                self.analyze_website(parts[1])
        elif cmd == 'analyze-website-llm':
            if len(parts) < 2:
                self.console.print("[red]Usage: /analyze-website-llm <filename>[/red]")
                self.console.print("[red]Uses LLM to analyze website structure[/red]")
            else:
                self.analyze_website_llm(parts[1])
        elif cmd == 'check-llm':
            self.check_llm_status()
        elif cmd == 'open-ide':
            if len(parts) < 2:
                self.console.print("[red]Usage: /open-ide <project_path> [ide][/red]")
                self.console.print("[red]IDEs: auto, vscode, webstorm, sublime, atom[/red]")
            else:
                ide = parts[2] if len(parts) > 2 else 'auto'
                self.open_project_in_ide(parts[1], ide)
        elif cmd == 'start-dev':
            if len(parts) < 2:
                self.console.print("[red]Usage: /start-dev <project_path> [framework][/red]")
                self.console.print("[red]Frameworks: react, nextjs, astro[/red]")
            else:
                framework = parts[2] if len(parts) > 2 else 'react'
                self.start_dev_server(parts[1], framework)
        elif cmd == 'frameworks':
            self.console.print("[bold cyan]Supported Frameworks:[/bold cyan]")
            self.console.print("• [green]react[/green] - React with Vite and Tailwind CSS")
            self.console.print("• [green]astro[/green] - Astro with Tailwind CSS")
            self.console.print("• [green]nextjs[/green] - Next.js with TypeScript and Tailwind CSS")
            self.console.print("• [green]react-llm[/green] - React TypeScript with LLM-powered generation")
        elif cmd == 'exit':
            self.console.print("[#0053D6]Goodbye![/#0053D6]")
            sys.exit(0)
        elif cmd == 'quit':
            self.console.print("[#0053D6]Goodbye![/#0053D6]")
            sys.exit(0)
        else:
            self.console.print(f"[#FF6B6B]Unknown command: {cmd}[/#FF6B6B]")
            
    def handle_natural_language(self, query: str):
        """Handle natural language queries."""
        # Simple keyword-based parsing for now
        query_lower = query.lower()
        
        if 'transpile' in query_lower or 'convert' in query_lower:
            # Extract filename from query
            words = query.split()
            for word in words:
                if word.endswith('.cobol') or word.endswith('.cob'):
                    self.transpile_file(word)
                    return
            self.console.print("[#FFA500]Please specify a COBOL file to transpile[/#FFA500]")
            
        elif 'modernize' in query_lower or 'website' in query_lower:
<<<<<<< HEAD
            # Extract filename from query
            words = query.split()
            html_files = [word for word in words if word.endswith(('.html', '.htm'))]
            if html_files:
                input_file = html_files[0]
                output_dir = f"output/modernized-{input_file.replace('.html', '').replace('.htm', '')}"
                self.transpile_website(input_file, output_dir)
                return
            self.console.print("[#FFA500]Please specify an HTML file to modernize[/#FFA500]")
            
        elif 'analyze' in query_lower or 'review' in query_lower:
            if 'website' in query_lower:
=======
            # Check if user wants LLM-based modernization
            if 'llm' in query_lower or 'ai' in query_lower:
>>>>>>> f250f70b
                # Extract filename from query
                words = query.split()
                html_files = [word for word in words if word.endswith(('.html', '.htm'))]
                if html_files:
                    input_file = html_files[0]
                    output_dir = f"output/{input_file.replace('.html', '').replace('.htm', '')}-llm"
                    self.transpile_website_llm(input_file, output_dir)
                    return
                self.console.print("[#FFA500]Please specify an HTML file to modernize with LLM[/#FFA500]")
            else:
                # Extract filename from query
                words = query.split()
                html_files = [word for word in words if word.endswith(('.html', '.htm'))]
                if html_files:
                    input_file = html_files[0]
                    output_dir = f"output/{input_file.replace('.html', '').replace('.htm', '')}"
                    self.transpile_website(input_file, output_dir)
                    return
                self.console.print("[#FFA500]Please specify an HTML file to modernize[/#FFA500]")
            
        elif 'analyze' in query_lower or 'review' in query_lower:
            if 'website' in query_lower:
                # Check if user wants LLM-based analysis
                if 'llm' in query_lower or 'ai' in query_lower:
                    # Extract filename from query
                    words = query.split()
                    html_files = [word for word in words if word.endswith(('.html', '.htm'))]
                    if html_files:
                        self.analyze_website_llm(html_files[0])
                        return
                    self.console.print("[#FFA500]Please specify an HTML file to analyze with LLM[/#FFA500]")
                else:
                    # Extract filename from query
                    words = query.split()
                    html_files = [word for word in words if word.endswith(('.html', '.htm'))]
                    if html_files:
                        self.analyze_website(html_files[0])
                        return
                    self.console.print("[#FFA500]Please specify an HTML file to analyze[/#FFA500]")
            else:
                self.console.print("[#FFA500]Please use /analyze <filename> to analyze a file[/#FFA500]")
            
        elif 'check' in query_lower and 'llm' in query_lower:
            self.check_llm_status()
            
        elif 'help' in query_lower:
            self.show_help()
            
        else:
            self.console.print("[#FFA500]I'm not sure how to help with that. Try /help for available commands.[/#FFA500]")
            
    def show_help(self):
        """Show help information."""
        help_text = """
[bold]Available Commands:[/bold]

[bold blue]COBOL Transpilation:[/bold blue]
  /transpile <file>               - Transpile a COBOL file to Python
  /analyze <file>                 - Analyze and review transpiled code

[bold blue]Website Modernization:[/bold blue]
  /modernize <file> <output> [framework]     - Modernize legacy website
  /modernize-llm <file> <output>  - Modernize legacy website using LLM
  /analyze-website <file>         - Analyze legacy website
  /analyze-website-llm <file>     - Analyze legacy website using LLM
  /open-ide <project> [ide]            - Open project in IDE
  /start-dev <project> [framework]           - Start development server
  /frameworks                     - List supported frameworks

[bold blue]General Commands:[/bold blue]
  /help                           - Show this help message
  /exit, /quit                    - Exit the CLI

[bold blue]Natural Language:[/bold blue]
  "transpile HELLO.cobol"         - Transpile a specific COBOL file
  "modernize my-website.html"     - Modernize a website
  "analyze my code"               - Analyze the last transpiled code
  "help"                          - Show help

[bold blue]Examples:[/bold blue]
  > transpile examples/cobol/HELLO.cobol
  > /transpile examples/cobol/HELLO.cobol
  > modernize legacy-site.html output/modernized-site react
  > /modernize legacy-site.html output/modernized-site astro
  > analyze-website legacy-site.html
  > /open-ide output/react vscode
  > /start-dev output/nextjs nextjs
  > analyze the generated Python code

[bold blue]Supported Frameworks:[/bold blue]
  • react   - React with Vite and Tailwind CSS
  • astro   - Astro with Tailwind CSS
  • nextjs  - Next.js with TypeScript and Tailwind CSS
  • react-llm - React TypeScript with LLM-powered generation
        """
        
        self.console.print(Panel(help_text, title="[bold]Help[/bold]", border_style="#0053D6"))
        
    def analyze_file(self, filename: str):
        """Analyze a specific file."""
        if not os.path.exists(filename):
            self.console.print(f"[#FF6B6B]File not found: {filename}[/#FF6B6B]")
            return
            
        # Check if it's a COBOL file
        if filename.endswith(('.cobol', '.cob')):
            self.console.print("[#FFA500]Please transpile the COBOL file first, then analyze the generated Python file[/#FFA500]")
            return
            
        # Check if it's a Python file
        if filename.endswith('.py'):
            with open(filename, 'r') as f:
                code = f.read()
                
            if self.llm_agent:
                self.console.print(f"[#0053D6]Analyzing {filename}...[/#0053D6]")
                review_result = self.llm_agent.review_code(code, "python")
                optimization_result = self.llm_agent.optimize_code(code, "python")
                self.display_analysis_results(None, review_result, optimization_result)
            else:
                self.console.print("[#FFA500]LLM analysis not available[/#FFA500]")
        else:
            self.console.print("[#FFA500]Please specify a Python file to analyze[/#FFA500]")

    def transpile_website_llm(self, input_file: str, output_dir: str) -> bool:
        """Transpile a legacy website to React TypeScript using LLM."""
        try:
            if not os.path.exists(input_file):
                self.console.print(f"[red]Error: File not found: {input_file}[/red]")
                return False
            
            with Progress(
                SpinnerColumn(),
                TextColumn("[progress.description]{task.description}"),
                console=self.console
            ) as progress:
                
                task = progress.add_task("Modernizing website with LLM...", total=None)
                
                # Modernize website using LLM
                result = self.website_modernizer.modernize_website(input_file, output_dir)
                
                progress.update(task, description="✅ LLM website modernization completed!")
                
                # Display results
                self.console.print(f"\n[#0053D6]✅ Successfully modernized: {input_file} → {output_dir}[/#0053D6]")
                self.console.print(f"[#0053D6]Framework: React TypeScript[/#0053D6]")
                self.console.print(f"[#0053D6]Components generated: {len(result.components)}[/#0053D6]")
                self.console.print(f"[#0053D6]Confidence: {result.confidence:.2f}[/#0053D6]")
                
                # Show next steps
                self.show_website_llm_next_steps(output_dir)
                
                return True
                    
        except Exception as e:
            self.console.print(f"[#FF6B6B]Error during LLM website modernization: {e}[/#FF6B6B]")
            return False

    def analyze_website_llm(self, input_file: str) -> bool:
        """Analyze a legacy website using LLM without generating code."""
        try:
            if not os.path.exists(input_file):
                self.console.print(f"[red]Error: File not found: {input_file}[/red]")
                return False
            
            with Progress(
                SpinnerColumn(),
                TextColumn("[progress.description]{task.description}"),
                console=self.console
            ) as progress:
                
                task = progress.add_task("Analyzing legacy website with LLM...", total=None)
                
                # Analyze website using LLM
                analysis = self.website_modernizer._analyze_website(input_file)
                
                progress.update(task, description="✅ LLM analysis completed!")
                
                # Display analysis results
                self.display_website_llm_analysis(analysis)
                
                return True
                    
        except Exception as e:
            self.console.print(f"[#FF6B6B]Error during LLM website analysis: {e}[/#FF6B6B]")
            return False

    def display_website_llm_analysis(self, analysis):
        """Display LLM website analysis results."""
        # Create analysis table
        table = Table(title="LLM Website Analysis Results")
        table.add_column("Metric", style="cyan")
        table.add_column("Value", style="green")
        
        # Add analysis data
        components = analysis.components
        styles = analysis.styles
        scripts = analysis.scripts
        
        table.add_row("Components Found", str(len(components)))
        table.add_row("Styles Found", str(len(styles)))
        table.add_row("Scripts Found", str(len(scripts)))
        
        # Show component details
        if components:
            self.console.print("\n[bold cyan]Components:[/bold cyan]")
            for i, component in enumerate(components[:5], 1):
                component_type = component.get('type', 'unknown')
                component_title = component.get('title', 'No title')
                self.console.print(f"  {i}. {component_type} - {component_title}")
            
            if len(components) > 5:
                self.console.print(f"  ... and {len(components) - 5} more components")
        
        self.console.print(table)

    def show_website_llm_next_steps(self, output_dir: str):
        """Show next steps for LLM modernized website."""
        self.console.print(f"\n[bold green]🚀 Next Steps:[/bold green]")
        self.console.print(f"1. [cyan]Navigate to project:[/cyan] cd {output_dir}")
        self.console.print(f"2. [cyan]Install dependencies:[/cyan] npm install")
        self.console.print(f"3. [cyan]Start development server:[/cyan] npm start")
        self.console.print(f"4. [cyan]Open in browser:[/cyan] http://localhost:3000")
        
        # Ask if user wants to start the dev server
        if Confirm.ask("Would you like to start the development server now?"):
            self.start_dev_server(output_dir, 'react')

    def check_llm_status(self) -> bool:
        """Check if LLM is available and working."""
        try:
            with Progress(
                SpinnerColumn(),
                TextColumn("[progress.description]{task.description}"),
                console=self.console
            ) as progress:
                
                task = progress.add_task("Checking LLM availability...", total=None)
                
                # Test LLM connection based on provider
                if self.llm_config.provider == "anthropic":
                    # Test Claude API
                    from engine.modernizers.static_site.transpilers.llm_augmentor import StaticSiteClaudeProvider
                    
                    provider = StaticSiteClaudeProvider()
                    test_messages = [
                        {"role": "system", "content": "You are a helpful assistant."},
                        {"role": "user", "content": "Say 'Hello, Claude is working!'"}
                    ]
                    
                    response = provider.generate_response(test_messages, self.llm_config)
                    
                    if response:
                        progress.update(task, description="✅ Claude API is available and working!")
                        
                        self.console.print(f"\n[#0053D6]✅ LLM Status Check[/#0053D6]")
                        self.console.print(f"[#0053D6]Status: Available and working[/#0053D6]")
                        self.console.print(f"[#0053D6]Provider: Claude API (Anthropic)[/#0053D6]")
                        self.console.print(f"[#0053D6]Model: {self.llm_config.model}[/#0053D6]")
                        self.console.print(f"[#0053D6]Test response: {response[:50]}...[/#0053D6]")
                        
                        return True
                    else:
                        progress.update(task, description="❌ Claude API is not responding!")
                        self.console.print(f"\n[#FF6B6B]❌ LLM Status Check[/#FF6B6B]")
                        self.console.print(f"[#FF6B6B]Status: Not available or not responding[/#FF6B6B]")
                        self.console.print(f"[#FF6B6B]💡 Check your Claude API key: LLM_API_KEY[/#FF6B6B]")
                        self.console.print(f"[#FF6B6B]💡 Make sure you have credits in your Anthropic account[/#FF6B6B]")
                        
                        return False
                        
                elif self.llm_config.provider == "local":
                    # Test Ollama
                    from engine.modernizers.static_site.transpilers.llm_augmentor import StaticSiteLocalProvider
                    
                    provider = StaticSiteLocalProvider()
                    test_messages = [
                        {"role": "system", "content": "You are a helpful assistant."},
                        {"role": "user", "content": "Say 'Hello, LLM is working!'"}
                    ]
                    
                    response = provider.generate_response(test_messages, self.llm_config)
                    
                    if response:
                        progress.update(task, description="✅ Ollama is available and working!")
                        
                        self.console.print(f"\n[#0053D6]✅ LLM Status Check[/#0053D6]")
                        self.console.print(f"[#0053D6]Status: Available and working[/#0053D6]")
                        self.console.print(f"[#0053D6]Provider: Local (Ollama)[/#0053D6]")
                        self.console.print(f"[#0053D6]Model: {self.llm_config.model}[/#0053D6]")
                        self.console.print(f"[#0053D6]Test response: {response[:50]}...[/#0053D6]")
                        
                        return True
                    else:
                        progress.update(task, description="❌ Ollama is not responding!")
                        self.console.print(f"\n[#FF6B6B]❌ LLM Status Check[/#FF6B6B]")
                        self.console.print(f"[#FF6B6B]Status: Not available or not responding[/#FF6B6B]")
                        self.console.print(f"[#FF6B6B]💡 Make sure Ollama is running: ollama serve[/#FF6B6B]")
                        self.console.print(f"[#FF6B6B]💡 Make sure the model is installed: ollama pull llama2[/#FF6B6B]")
                        
                        return False
                else:
                    progress.update(task, description="❌ Unsupported provider!")
                    self.console.print(f"\n[#FF6B6B]❌ LLM Status Check[/#FF6B6B]")
                    self.console.print(f"[#FF6B6B]Error: Unsupported provider '{self.llm_config.provider}'[/#FF6B6B]")
                    self.console.print(f"[#FF6B6B]Supported providers: anthropic, local[/#FF6B6B]")
                    
                    return False
                    
        except Exception as e:
            self.console.print(f"\n[#FF6B6B]❌ LLM Status Check[/#FF6B6B]")
            self.console.print(f"[#FF6B6B]Error: {e}[/#FF6B6B]")
            if self.llm_config.provider == "anthropic":
                self.console.print(f"[#FF6B6B]💡 Check your Claude API key: LLM_API_KEY[/#FF6B6B]")
                self.console.print(f"[#FF6B6B]💡 Make sure you have credits in your Anthropic account[/#FF6B6B]")
            else:
                self.console.print(f"[#FF6B6B]💡 Make sure Ollama is running: ollama serve[/#FF6B6B]")
                self.console.print(f"[#FF6B6B]💡 Make sure the model is installed: ollama pull llama2[/#FF6B6B]")
            return False


def main():
    """Main CLI entry point."""
    cli = Legacy2ModernCLI()
    
    # Display banner and tips
    cli.display_banner()
    cli.display_tips()
    
    # Initialize components
    llm_available = cli.initialize_components()
    
    # Display status
    cli.display_status()
    
    # Start interactive mode
    cli.interactive_mode()


if __name__ == "__main__":
    main() <|MERGE_RESOLUTION|>--- conflicted
+++ resolved
@@ -116,10 +116,7 @@
             # Initialize transpilers and agents
             self.hybrid_transpiler = HybridTranspiler(self.llm_config)
             self.website_transpiler = WebsiteTranspiler()
-<<<<<<< HEAD
-=======
             self.website_modernizer = WebsiteAgent()
->>>>>>> f250f70b
             self.llm_agent = LLMAgent(self.llm_config)
             return True
         except Exception as e:
@@ -597,29 +594,14 @@
             self.console.print("[#FFA500]Please specify a COBOL file to transpile[/#FFA500]")
             
         elif 'modernize' in query_lower or 'website' in query_lower:
-<<<<<<< HEAD
-            # Extract filename from query
-            words = query.split()
-            html_files = [word for word in words if word.endswith(('.html', '.htm'))]
-            if html_files:
-                input_file = html_files[0]
-                output_dir = f"output/modernized-{input_file.replace('.html', '').replace('.htm', '')}"
-                self.transpile_website(input_file, output_dir)
-                return
-            self.console.print("[#FFA500]Please specify an HTML file to modernize[/#FFA500]")
-            
-        elif 'analyze' in query_lower or 'review' in query_lower:
-            if 'website' in query_lower:
-=======
             # Check if user wants LLM-based modernization
             if 'llm' in query_lower or 'ai' in query_lower:
->>>>>>> f250f70b
                 # Extract filename from query
                 words = query.split()
                 html_files = [word for word in words if word.endswith(('.html', '.htm'))]
                 if html_files:
                     input_file = html_files[0]
-                    output_dir = f"output/{input_file.replace('.html', '').replace('.htm', '')}-llm"
+                    output_dir = f"output/modernized-{input_file.replace('.html', '').replace('.htm', '')}-llm"
                     self.transpile_website_llm(input_file, output_dir)
                     return
                 self.console.print("[#FFA500]Please specify an HTML file to modernize with LLM[/#FFA500]")
@@ -629,7 +611,7 @@
                 html_files = [word for word in words if word.endswith(('.html', '.htm'))]
                 if html_files:
                     input_file = html_files[0]
-                    output_dir = f"output/{input_file.replace('.html', '').replace('.htm', '')}"
+                    output_dir = f"output/modernized-{input_file.replace('.html', '').replace('.htm', '')}"
                     self.transpile_website(input_file, output_dir)
                     return
                 self.console.print("[#FFA500]Please specify an HTML file to modernize[/#FFA500]")
